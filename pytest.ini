[pytest]
addopts =
    --cov=utils
    --cov-branch
    --pyargs
<<<<<<< HEAD
testpaths = 207_final_project test_unittest.py
=======
testpaths = utils test_pset.py
>>>>>>> 2609c8f3
<|MERGE_RESOLUTION|>--- conflicted
+++ resolved
@@ -3,8 +3,4 @@
     --cov=utils
     --cov-branch
     --pyargs
-<<<<<<< HEAD
-testpaths = 207_final_project test_unittest.py
-=======
-testpaths = utils test_pset.py
->>>>>>> 2609c8f3
+testpaths = utils test_unittest.py