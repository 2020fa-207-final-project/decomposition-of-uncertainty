--- conflicted
+++ resolved
@@ -57,18 +57,10 @@
             [The options above are sent to DeepNote's init function -- see here: https://docs.wandb.com/library/init .]
             [The options below are additional parameters for uploading samples and performance metrics to W&B .]
             progress: Integer indicating how often to update progress (e.g. every 1000 steps).
-<<<<<<< HEAD
-            save_dir: Local directory where samples will be saved before W&B upload.
-                (If blank, uses the folder wandb creates for this run;
-                the default is a good choice, but does not seem to work on DeepNote.)
-            
-            See https://docs.wandb.com/library/init for more details.
-=======
             base_path: Local directory where samples will be saved before W&B upload.
                 (If blank, uses the folder wandb creates for this run;
                 the default is a good choice, but does not seem to work on DeepNote.)
             filename: Name of the file the HMC samples/state are dumped to (default: "hmc_state.json").
->>>>>>> 7f3e0f26
         """
 
         # Initialize W & B logging (optional):
