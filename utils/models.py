--- conflicted
+++ resolved
@@ -445,13 +445,6 @@
         Y = Y_ + Eps
         return Y
         
-<<<<<<< HEAD
-    def forward(self, X, weights=None):
-        X_ = self.add_input_noise(X)
-        Y_ = super().forward(X_, weights=weights)
-        Y = self.add_output_noise(Y_)
-        return Y
-=======
     def forward(self, X, weights=None, input_noise='auto', output_noise='auto'):
         """
         Perform a forward pass. Noise is added automatically unless specified by the user.
@@ -476,5 +469,4 @@
         # Prepare X and Y:
         X_ = self.add_input_noise(X, input_noise='zero')
         Y_ = self.add_output_noise(Y, output_noise='zero')
-        return super().fit(X=X_, Y=Y_, *args, **wkargs)
->>>>>>> d312ba33
+        return super().fit(X=X_, Y=Y_, *args, **wkargs)